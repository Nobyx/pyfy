<<<<<<< HEAD
from .client import ClientCreds, UserCreds, Spotify, AuthError, ApiError, SpotifyError, ALL_SCOPES


__name__ = 'pyfy'
__about__ = "Lightweight python wrapper for Spotify's web API"
__url__ = 'https://github.com/omarryhan/pyfy'
__version_info__ = ('0', '0', '13')
__version__ = '.'.join(__version_info__)
__author__ = 'Omar Ryhan'
__author_email__ = 'omarryhan@gmail.com'
__maintainer__ = 'Omar Ryhan'
__license__ = 'MIT'
__copyright__ = '(c) 2018 by Omar Ryhan'
__all__ = [
    'SpotifyError',
    'ApiError',
    'AuthError',
    'ClientCreds',
    'UserCreds',
    'Spotify'
]
=======
from .sync_client import Spotify
from .async_client import AsyncSpotify
from .utils import convert_from_iso_date
from .creds import ClientCreds, UserCreds, ALL_SCOPES
from .excs import ApiError, SpotifyError, AuthError
>>>>>>> fcc21834
<|MERGE_RESOLUTION|>--- conflicted
+++ resolved
@@ -1,4 +1,3 @@
-<<<<<<< HEAD
 from .client import ClientCreds, UserCreds, Spotify, AuthError, ApiError, SpotifyError, ALL_SCOPES
 
 
@@ -19,11 +18,4 @@
     'ClientCreds',
     'UserCreds',
     'Spotify'
-]
-=======
-from .sync_client import Spotify
-from .async_client import AsyncSpotify
-from .utils import convert_from_iso_date
-from .creds import ClientCreds, UserCreds, ALL_SCOPES
-from .excs import ApiError, SpotifyError, AuthError
->>>>>>> fcc21834
+]